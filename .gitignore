# Byte-compiled / optimized / DLL files
__pycache__/
*.py[cod]
*$py.class

# C extensions
*.so

# Distribution / packaging
.Python
build/
develop-eggs/
dist/
downloads/
eggs/
.eggs/
lib/
lib64/
parts/
sdist/
var/
wheels/
share/python-wheels/
*.egg-info/
.installed.cfg
*.egg
MANIFEST

# PyInstaller
#  Usually these files are written by a python script from a template
#  before PyInstaller builds the exe, so as to inject date/other infos into it.
*.manifest
*.spec

# Installer logs
pip-log.txt
pip-delete-this-directory.txt

# Unit test / coverage reports
htmlcov/
.tox/
.nox/
.coverage
.coverage.*
.cache
nosetests.xml
coverage.xml
*.cover
*.py,cover
.hypothesis/
.pytest_cache/
cover/

# Translations
*.mo
*.pot

# Django stuff:
*.log
local_settings.py
db.sqlite3
db.sqlite3-journal

# Flask stuff:
instance/
.webassets-cache

# Scrapy stuff:
.scrapy

# Sphinx documentation
docs/_build/

# PyBuilder
.pybuilder/
target/

# Jupyter Notebook
.ipynb_checkpoints

# IPython
profile_default/
ipython_config.py

# pyenv
#   For a library or package, you might want to ignore these files since the code is
#   intended to run in multiple environments; otherwise, check them in:
# .python-version

# pipenv
#   According to pypa/pipenv#598, it is recommended to include Pipfile.lock in version control.
#   However, in case of collaboration, if having platform-specific dependencies or dependencies
#   having no cross-platform support, pipenv may install dependencies that don't work, or not
#   install all needed dependencies.
#Pipfile.lock

# poetry
#   Similar to Pipfile.lock, it is generally recommended to include poetry.lock in version control.
#   This is especially recommended for binary packages to ensure reproducibility, and is more
#   commonly ignored for libraries.
#   https://python-poetry.org/docs/basic-usage/#commit-your-poetrylock-file-to-version-control
#poetry.lock

# pdm
#   Similar to Pipfile.lock, it is generally recommended to include pdm.lock in version control.
#pdm.lock
#   pdm stores project-wide configurations in .pdm.toml, but it is recommended to not include it
#   in version control.
#   https://pdm.fming.dev/latest/usage/project/#working-with-version-control
.pdm.toml
.pdm-python
.pdm-build/

# PEP 582; used by e.g. github.com/David-OConnor/pyflow and github.com/pdm-project/pdm
__pypackages__/

# Celery stuff
celerybeat-schedule
celerybeat.pid

# SageMath parsed files
*.sage.py

# Environments
.env
.venv
env/
venv/
ENV/
env.bak/
venv.bak/

# Spyder project settings
.spyderproject
.spyproject

# Rope project settings
.ropeproject

# mkdocs documentation
/site

# mypy
.mypy_cache/
.dmypy.json
dmypy.json

# Pyre type checker
.pyre/

# pytype static type analyzer
.pytype/

# Cython debug symbols
cython_debug/

# PyCharm
#  JetBrains specific template is maintained in a separate JetBrains.gitignore that can
#  be found at https://github.com/github/gitignore/blob/main/Global/JetBrains.gitignore
#  and can be added to the global gitignore or merged into this file.  For a more nuclear
#  option (not recommended) you can uncomment the following to ignore the entire idea folder.
#.idea/

.python-version

data/
data/raw
data/features/
data/qtc-raw/
/home/robin/Research/qtype-eval/data/qtc_v1
/home/robin/Research/qtype-eval/data/qtcV2
/home/robin/Research/qtype-eval/feature_analysis-UD
/home/robin/Research/qtype-eval/feature_analysis-TyDi
src/profiling-UD

/home/robin/Research/qtype-eval/scripts/experiments/baselines/wand

src/sbox.ipynb


docs/notebook.md

*.conllu

/home/robin/Research/qtype-eval/scripts/wandb/
/home/robin/Research/qtype-eval/experiments/baselines/wandb/

/home/robin/Research/qtype-eval/scripts/baselines/wandb/

archive/

outputs/
logs/
*.log
<<<<<<< HEAD
*.out
.wandb/

./.git

./data

./outputs/*.out
=======
.wandb/
>>>>>>> a64ab342
<|MERGE_RESOLUTION|>--- conflicted
+++ resolved
@@ -192,8 +192,6 @@
 outputs/
 logs/
 *.log
-<<<<<<< HEAD
-*.out
 .wandb/
 
 ./.git
@@ -201,6 +199,3 @@
 ./data
 
 ./outputs/*.out
-=======
-.wandb/
->>>>>>> a64ab342
